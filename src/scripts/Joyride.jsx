--- conflicted
+++ resolved
@@ -2,12 +2,7 @@
 import scroll from 'scroll';
 import autobind from 'react-autobind';
 import nested from 'nested-property';
-<<<<<<< HEAD
-import { getRootEl, logger, sanitizeSelector } from './utils';
-=======
 import { getRootEl, logger, sanitizeSelector, getDocHeight } from './utils';
-
->>>>>>> e1db82c4
 import Beacon from './Beacon';
 import Tooltip from './Tooltip';
 
@@ -402,17 +397,17 @@
     /* istanbul ignore else */
     if (Object.keys(this.listeners.tooltips).length) {
       Object.keys(this.listeners.tooltips)
-      .map(key => ({
-        el: document.querySelector(key),
-        event: this.listeners.tooltips[key].event,
-        cb: this.listeners.tooltips[key].cb,
-        key
-      }))
-      .filter(({ el }) => !!el)
-      .forEach(({ el, event, cb, key }) => {
-        el.removeEventListener(event, cb);
-        delete this.listeners.tooltips[key];
-      });
+        .map(key => ({
+          el: document.querySelector(key),
+          event: this.listeners.tooltips[key].event,
+          cb: this.listeners.tooltips[key].cb,
+          key
+        }))
+        .filter(({ el }) => !!el)
+        .forEach(({ el, event, cb, key }) => {
+          el.removeEventListener(event, cb);
+          delete this.listeners.tooltips[key];
+        });
     }
   }
 
@@ -853,7 +848,10 @@
   onClickTooltip(e) {
     const { index, shouldRun } = this.state;
     const { steps, type } = this.props;
-    const el = e.currentTarget.className.includes('joyride-') && ['A', 'BUTTON'].includes(e.currentTarget.tagName) ? e.currentTarget : e.target;
+    const el = e.currentTarget.className.includes('joyride-') && [
+      'A',
+      'BUTTON'
+    ].includes(e.currentTarget.tagName) ? e.currentTarget : e.target;
     const dataType = el.dataset.type;
 
     /* istanbul ignore else */
@@ -1024,32 +1022,23 @@
    */
   calcPosition(step) {
     const { tooltipOffset } = this.props;
-<<<<<<< HEAD
-    const body = document.body.getBoundingClientRect();
-=======
-    const displayTooltip = standaloneTooltip ? true : showTooltip;
     const body = document.body;
->>>>>>> e1db82c4
     const target = this.getStepTargetElement(step);
-    const width = this.getElementDimensions().width || DEFAULTS.minWidth;
     const rect = target.getBoundingClientRect();
+    const { height, width = DEFAULTS.minWidth } = this.getElementDimensions();
     let position = step.position || DEFAULTS.position;
 
     if (/^left/.test(position) && rect.left - (width + tooltipOffset) < 0) {
       position = 'top';
     }
-<<<<<<< HEAD
-    else if (/^right/.test(position) && (rect.left + rect.width + (width + tooltipOffset)) > body.width) {
-=======
-    else if (/^right/.test(position) && (rect.left + rect.width + (component.width + tooltipOffset)) > body.getBoundingClientRect().width) {
->>>>>>> e1db82c4
+    else if (/^right/.test(position) && (rect.left + rect.width + (width + tooltipOffset)) > body.getBoundingClientRect().width) {
       position = 'bottom';
     }
 
-    if (/^top/.test(position) && (rect.top + body.scrollTop) - (component.height + tooltipOffset) < 0) {
+    if (/^top/.test(position) && (rect.top + body.scrollTop) - (height + tooltipOffset) < 0) {
       position = 'bottom';
     }
-    else if (/^bottom/.test(position) && (rect.bottom + body.scrollTop) + (component.height + tooltipOffset) > getDocHeight()) {
+    else if (/^bottom/.test(position) && (rect.bottom + body.scrollTop) + (height + tooltipOffset) > getDocHeight()) {
       position = 'top';
     }
 
